<<<<<<< HEAD
import json
=======
import hashlib
import hmac
import os
import pickle  # nosec B403
>>>>>>> b9fce427
import time
import traceback
from queue import Queue
from typing import Any, Dict, Optional

import zmq
import zmq.asyncio

from tensorrt_llm.logger import logger
def get_postproc_params():
    from .postproc_worker import PostprocParams
    return PostprocParams
def get_postproc_args():
    from .postproc_worker import PostprocArgs
    return PostprocArgs

# Import GenerationRequest lazily to avoid circular imports
def get_generation_request():
    from .request import GenerationRequest
    return GenerationRequest

def get_cancelling_request():
    from .request import CancellingRequest
    return CancellingRequest

<<<<<<< HEAD
from ..llmapi.utils import (ManagedThread, enable_llm_debug, nvtx_mark,
                            nvtx_range, print_colored, print_colored_debug)
from ..sampling_params import SamplingParams
from ..bindings.executor import Response, Result, FinishReason

# Import postprocessors lazily to avoid circular imports
def get_postprocessor(name: str):
    from tensorrt_llm.serve.postprocess_handlers import (completion_response_post_processor,
                                                       completion_stream_post_processor)
    return {
        "completion_response_post_processor": completion_response_post_processor,
        "completion_stream_post_processor": completion_stream_post_processor,
    }[name]
=======
from .._utils import nvtx_mark, nvtx_range_debug
from ..llmapi.utils import (ManagedThread, enable_llm_debug, print_colored,
                            print_colored_debug)

>>>>>>> b9fce427

class ZeroMqQueue:
    ''' A Queue-like container for IPC using ZeroMQ. '''

    socket_type_str = {
        zmq.PAIR: "PAIR",
        zmq.PULL: "PULL",
        zmq.PUSH: "PUSH",
    }

    # Base serializable types and their handlers
    BASE_SERIALIZABLE_TYPES = {
        "bytes": {
            "check": lambda obj: isinstance(obj, bytes),
            "serialize": lambda obj: {"__serial_type__": "bytes", "data": obj.hex()},
            "deserialize": lambda obj: bytes.fromhex(obj["data"])
        },
        "Exception": {
            "check": lambda obj: isinstance(obj, Exception),
            "serialize": lambda obj: {
                "__serial_type__": "Exception",
                "type": obj.__class__.__name__,
                "message": str(obj),
                "traceback": traceback.format_exc()
            },
            "deserialize": lambda obj: type(obj["type"], (Exception,), {})(obj["message"])
        },
        "GenerationRequest": {
            "check": lambda obj: obj.__class__.__name__ == "GenerationRequest",
            "serialize": lambda obj: {
                "__serial_type__": "GenerationRequest",
                "prompt_token_ids": obj.prompt_token_ids,
                "query_token_ids": obj.query_token_ids,
                "sampling_params": ZeroMqQueue.BASE_SERIALIZABLE_TYPES["SamplingParams"]["serialize"](obj.sampling_params),
                "postproc_params": ZeroMqQueue.BASE_SERIALIZABLE_TYPES["PostprocParams"]["serialize"](obj.postproc_params) if obj.postproc_params else None,
                "lora_request": obj.lora_request,
                "prompt_adapter_request": obj.prompt_adapter_request,
                "streaming": obj.streaming,
                "prompt_tuning_config": obj.prompt_tuning_config,
                "mrope_config": obj.mrope_config,
                "kv_cache_retention_config": obj.kv_cache_retention_config,
                "id": obj.id,
                "disaggregated_params": obj.disaggregated_params
            },
            "deserialize": lambda obj: get_generation_request()(
                prompt_token_ids=obj["prompt_token_ids"],
                query_token_ids=obj["query_token_ids"],
                sampling_params=ZeroMqQueue.BASE_SERIALIZABLE_TYPES["SamplingParams"]["deserialize"](obj["sampling_params"]),
                postproc_params=ZeroMqQueue.BASE_SERIALIZABLE_TYPES["PostprocParams"]["deserialize"](obj["postproc_params"]) if obj["postproc_params"] else None,
                lora_request=obj["lora_request"],
                prompt_adapter_request=obj["prompt_adapter_request"],
                streaming=obj["streaming"],
                prompt_tuning_config=obj["prompt_tuning_config"],
                mrope_config=obj["mrope_config"],
                kv_cache_retention_config=obj["kv_cache_retention_config"],
                disaggregated_params=obj["disaggregated_params"]
            ).set_id(obj["id"])
        },
        "CancellingRequest": {
            "check": lambda obj: obj.__class__.__name__ == "CancellingRequest",
            "serialize": lambda obj: {
                "__serial_type__": "CancellingRequest"
            },
            "deserialize": lambda obj: get_cancelling_request()()
        },
        "SamplingParams": {
            "check": lambda obj: isinstance(obj, SamplingParams),
            "serialize": lambda obj: {
                "__serial_type__": "SamplingParams",
                "end_id": obj.end_id,
                "pad_id": obj.pad_id,
                "max_tokens": obj.max_tokens,
                "max_new_tokens": obj.max_new_tokens,
                "bad": obj.bad,
                "bad_token_ids": obj.bad_token_ids,
                "temperature": obj.temperature,
                "top_k": obj.top_k,
                "top_p": obj.top_p,
                "top_p_min": obj.top_p_min,
                "top_p_reset_ids": obj.top_p_reset_ids,
                "top_p_decay": obj.top_p_decay,
                "seed": obj.seed,
                "random_seed": obj.random_seed,
                "length_penalty": obj.length_penalty,
                "early_stopping": obj.early_stopping,
                "repetition_penalty": obj.repetition_penalty,
                "min_length": obj.min_length,
                "presence_penalty": obj.presence_penalty,
                "frequency_penalty": obj.frequency_penalty,
                "no_repeat_ngram_size": obj.no_repeat_ngram_size,
                "min_p": obj.min_p,
                "beam_width_array": obj.beam_width_array,
                "return_log_probs": obj.return_log_probs,
                "return_context_logits": obj.return_context_logits,
                "return_generation_logits": obj.return_generation_logits
            },
            "deserialize": lambda obj: SamplingParams(
                end_id=obj["end_id"],
                pad_id=obj["pad_id"],
                max_tokens=obj["max_tokens"],
                max_new_tokens=obj["max_new_tokens"],
                bad=obj["bad"],
                bad_token_ids=obj["bad_token_ids"],
                temperature=obj["temperature"],
                top_k=obj["top_k"],
                top_p=obj["top_p"],
                top_p_min=obj["top_p_min"],
                top_p_reset_ids=obj["top_p_reset_ids"],
                top_p_decay=obj["top_p_decay"],
                seed=obj["seed"],
                random_seed=obj["random_seed"],
                length_penalty=obj["length_penalty"],
                early_stopping=obj["early_stopping"],
                repetition_penalty=obj["repetition_penalty"],
                min_length=obj["min_length"],
                presence_penalty=obj["presence_penalty"],
                frequency_penalty=obj["frequency_penalty"],
                no_repeat_ngram_size=obj["no_repeat_ngram_size"],
                min_p=obj["min_p"],
                beam_width_array=obj["beam_width_array"],
                return_log_probs=obj["return_log_probs"],
                return_context_logits=obj["return_context_logits"],
                return_generation_logits=obj["return_generation_logits"]
            )
        },
        "PostprocParams": {
            "check": lambda obj: obj.__class__.__name__ == "PostprocParams",
            "serialize": lambda obj: {
                "__serial_type__": "PostprocParams",
                "post_processor": {
                    "__serial_type__": "PostProcessorFunction",
                    "name": obj.post_processor.__name__ if obj.post_processor else None
                },
                "postproc_args": {
                    "first_iteration": obj.postproc_args.first_iteration,
                    "num_prompt_tokens": obj.postproc_args.num_prompt_tokens,
                    "tokenizer": obj.postproc_args.tokenizer
                }
            },
            "deserialize": lambda obj: get_postproc_params()(
                post_processor=get_postprocessor(obj["post_processor"]["name"]) if obj["post_processor"]["name"] else None,
                postproc_args=get_postproc_args()(
                    first_iteration=obj["postproc_args"]["first_iteration"],
                    num_prompt_tokens=obj["postproc_args"]["num_prompt_tokens"],
                    tokenizer=obj["postproc_args"]["tokenizer"]
                )
            )
        },
        "Result": {
            "check": lambda obj: obj.__class__.__name__ == "Result",
            "serialize": lambda obj: {
                "__serial_type__": "Result",
                "additional_outputs": obj.additional_outputs,
                "context_logits": obj.context_logits,
                "context_phase_params": obj.context_phase_params,
                "cum_log_probs": obj.cum_log_probs,
                "decoding_iter": obj.decoding_iter,
                "encoder_output": obj.encoder_output,
                "finish_reasons": [reason.value for reason in obj.finish_reasons],
                "generation_logits": obj.generation_logits,
                "is_final": obj.is_final,
                "is_sequence_final": obj.is_sequence_final,
                "log_probs": obj.log_probs,
                "output_token_ids": obj.output_token_ids,
                "request_perf_metrics": obj.request_perf_metrics,
                "sequence_index": obj.sequence_index,
                "spec_dec_fast_logits_info": obj.spec_dec_fast_logits_info
            },
            "deserialize": lambda obj: (
                result := Result(),
                setattr(result, "additional_outputs", obj["additional_outputs"]),
                setattr(result, "context_logits", obj["context_logits"]),
                setattr(result, "context_phase_params", obj["context_phase_params"]), 
                setattr(result, "cum_log_probs", obj["cum_log_probs"]),
                setattr(result, "decoding_iter", obj["decoding_iter"]),
                setattr(result, "encoder_output", obj["encoder_output"]),
                setattr(result, "finish_reasons", [FinishReason(reason) for reason in obj["finish_reasons"]]),
                setattr(result, "generation_logits", obj["generation_logits"]),
                setattr(result, "is_final", obj["is_final"]),
                setattr(result, "is_sequence_final", obj["is_sequence_final"]),
                setattr(result, "log_probs", obj["log_probs"]),
                setattr(result, "output_token_ids", obj["output_token_ids"]),
                setattr(result, "request_perf_metrics", obj["request_perf_metrics"]),
                setattr(result, "sequence_index", obj["sequence_index"]),
                setattr(result, "spec_dec_fast_logits_info", obj["spec_dec_fast_logits_info"]),
                result
            )[-1]
        },
        "Response": {
            "check": lambda obj: obj.__class__.__name__ == "Response",
            "serialize": lambda obj: {
                "__serial_type__": "Response",
                "request_id": obj.request_id,
                "client_id": obj.client_id,
                "error_msg": obj.error_msg if obj.has_error() else "",
                "result": ZeroMqQueue.BASE_SERIALIZABLE_TYPES["Result"]["serialize"](obj.result)
            },
            "deserialize": lambda obj: 
                Response(
                request_id=obj["request_id"],
                error_msg=obj["error_msg"],
                client_id=obj["client_id"]) if obj["error_msg"] else Response(
                request_id=obj["request_id"],
                client_id=obj["client_id"],
                result=ZeroMqQueue.BASE_SERIALIZABLE_TYPES["Result"]["deserialize"](obj["result"]))
        }
    }

    def __init__(self,
                 address: Optional[tuple[str, Optional[bytes]]] = None,
                 *,
                 socket_type: int = zmq.PAIR,
                 is_server: bool,
                 is_async: bool = False,
                 name: Optional[str] = None,
<<<<<<< HEAD
                 additional_serializable_types: Optional[Dict] = None):
=======
                 use_hmac_encryption: bool = True):
>>>>>>> b9fce427
        '''
        Parameters:
            address (tuple[str, Optional[bytes]], optional): The address (tcp-ip_port, hmac_auth_key) for the IPC. Defaults to None. If hmac_auth_key is None and use_hmac_encryption is False, the queue will not use HMAC encryption.
            is_server (bool): Whether the current process is the server or the client.
<<<<<<< HEAD
            additional_serializable_types (Dict, optional): Additional types to be added to the serializable types.
=======
            use_hmac_encryption (bool): Whether to use HMAC encryption for pickled data. Defaults to True.
>>>>>>> b9fce427
        '''

        self.socket_type = socket_type
        self.address_endpoint = address[
            0] if address is not None else "tcp://127.0.0.1:*"
        self.is_server = is_server
        self.context = zmq.Context() if not is_async else zmq.asyncio.Context()
        self.poller = None
        self.socket = None

        self._setup_done = False
        self.name = name
<<<<<<< HEAD
        self.socket_type = socket_type

        # Initialize SERIALIZABLE_TYPES with base types
        self.SERIALIZABLE_TYPES = self.BASE_SERIALIZABLE_TYPES.copy()
        
        # Add any additional serializable types
        if additional_serializable_types:
            self.SERIALIZABLE_TYPES.update(additional_serializable_types)

=======
>>>>>>> b9fce427
        self.socket = self.context.socket(socket_type)

        self.hmac_key = address[1] if address is not None else None
        self.use_hmac_encryption = use_hmac_encryption

        # Check HMAC key condition
        if self.use_hmac_encryption and self.is_server and self.hmac_key is not None:
            raise ValueError(
                "Server should not receive HMAC key when encryption is enabled")
        elif self.use_hmac_encryption and not self.is_server and self.hmac_key is None:
            raise ValueError(
                "Client must receive HMAC key when encryption is enabled")
        elif not self.use_hmac_encryption and self.hmac_key is not None:
            raise ValueError(
                "Server and client should not receive HMAC key when encryption is disabled"
            )

        if (socket_type == zmq.PAIR
                and self.is_server) or socket_type == zmq.PULL:
            self.socket.bind(
                self.address_endpoint
            )  # Binds to the address and occupy a port immediately
            self.address_endpoint = self.socket.getsockopt(
                zmq.LAST_ENDPOINT).decode()
            print_colored_debug(
                f"Server [{name}] bound to {self.address_endpoint} in {self.socket_type_str[socket_type]}\n",
                "green")

            if self.use_hmac_encryption:
                # Initialize HMAC key for pickle encryption
                logger.info(f"Generating a new HMAC key for server {self.name}")
                self.hmac_key = os.urandom(32)

            self.address = (self.address_endpoint, self.hmac_key)

    def setup_lazily(self):
        if self._setup_done:
            return
        self._setup_done = True

        if not self.is_server:
            print_colored_debug(
                f"Client [{self.name}] connecting to {self.address_endpoint} in {self.socket_type_str[self.socket_type]}\n",
                "green")
            self.socket.connect(self.address_endpoint)

        self.poller = zmq.Poller()
        self.poller.register(self.socket, zmq.POLLIN)

    def poll(self, timeout: int) -> bool:
        """
        Parameters:
            timeout (int): Timeout in seconds
        """
        self.setup_lazily()

        events = dict(self.poller.poll(timeout=timeout * 1000))
        if self.socket in events and events[self.socket] == zmq.POLLIN:
            return True
        else:
            return False

    def _serialize_obj(self, obj: Any) -> str:
        """Helper method to safely serialize objects to JSON using approved types"""
        for type_handler in self.SERIALIZABLE_TYPES.values():
            if type_handler["check"](obj):
                serialized_obj = type_handler["serialize"](obj)
                try:
                    return json.dumps(serialized_obj)
                except Exception as e:
                    logger.error(f"Error serializing object: {e}")
                    logger.error(f"Serialized object: {serialized_obj}")
                    logger.error(traceback.format_exc())
                    raise e
                
        # If object is not in approved list, try basic JSON serialization
        try:
            return json.dumps(obj)
        except TypeError as e:
            if isinstance(obj, list):
                serialized_objs = {"__serial_type__": "ObjectList", "objs": []}
                for o in obj:
                    serialized_objs["objs"].append(self._serialize_obj(o))
                return json.dumps(serialized_objs)
            raise TypeError(f"Object {obj} is not in approved serializable types") from e

    def _deserialize_obj(self, data: str) -> Any:
        """Helper method to deserialize objects from JSON using approved types"""
        obj = json.loads(data)
        if isinstance(obj, dict):
            if "__serial_type__" in obj.keys():
                if obj["__serial_type__"] == "ObjectList":
                    return [self._deserialize_obj(o) for o in obj["objs"]]
                return self.SERIALIZABLE_TYPES[obj["__serial_type__"]]["deserialize"](obj)
        return obj

    def put(self, obj: Any):
        self.setup_lazily()
<<<<<<< HEAD
        with nvtx_range("send", color="blue", category="IPC"):
            self.socket.send_string(self._serialize_obj(obj))
=======
        with nvtx_range_debug("send", color="blue", category="IPC"):
            if self.use_hmac_encryption:
                # Send pickled data with HMAC appended
                data = pickle.dumps(obj)  # nosec B301
                signed_data = self._sign_data(data)
                self.socket.send(signed_data)
            else:
                # Send data without HMAC
                self.socket.send_pyobj(obj)
>>>>>>> b9fce427

    async def put_async(self, obj: Any):
        self.setup_lazily()
        try:
<<<<<<< HEAD
            await self.socket.send_string(self._serialize_obj(obj))
=======
            if self.use_hmac_encryption:
                # Send pickled data with HMAC appended
                data = pickle.dumps(obj)  # nosec B301
                signed_data = self._sign_data(data)
                await self.socket.send(signed_data)
            else:
                # Send data without HMAC
                await self.socket.send_pyobj(obj)
        except TypeError as e:
            logger.error(f"Cannot pickle {obj}")
            raise e
>>>>>>> b9fce427
        except Exception as e:
            logger.error(f"Error sending object: {e}")
            logger.error(traceback.format_exc())
            raise e

        nvtx_mark("ipc.send", color="blue", category="IPC")

    def get(self) -> Any:
        self.setup_lazily()
<<<<<<< HEAD
        return self._deserialize_obj(self.socket.recv_string())

    async def get_async(self) -> Any:
        self.setup_lazily()
        return self._deserialize_obj(await self.socket.recv_string())
=======

        if self.use_hmac_encryption:
            # Receive signed data with HMAC
            signed_data = self.socket.recv()

            # Split data and HMAC
            data = signed_data[:-32]
            actual_hmac = signed_data[-32:]

            # Verify HMAC
            if not self._verify_hmac(data, actual_hmac):
                raise RuntimeError("HMAC verification failed")

            obj = pickle.loads(data)  # nosec B301
        else:
            # Receive data without HMAC
            obj = self.socket.recv_pyobj()
        return obj

    async def get_async(self) -> Any:
        self.setup_lazily()

        if self.use_hmac_encryption:
            # Receive signed data with HMAC
            signed_data = await self.socket.recv()

            # Split data and HMAC
            data = signed_data[:-32]
            actual_hmac = signed_data[-32:]

            # Verify HMAC
            if not self._verify_hmac(data, actual_hmac):
                raise RuntimeError("HMAC verification failed")

            obj = pickle.loads(data)  # nosec B301
        else:
            # Receive data without HMAC
            obj = await self.socket.recv_pyobj()
        return obj
>>>>>>> b9fce427

    def close(self):
        if self.socket:
            self.socket.close()
            self.socket = None
        if self.context:
            self.context.term()
            self.context = None

    def _verify_hmac(self, data: bytes, actual_hmac: bytes) -> bool:
        """Verify the HMAC of received pickle data."""
        expected_hmac = hmac.new(self.hmac_key, data, hashlib.sha256).digest()
        return hmac.compare_digest(expected_hmac, actual_hmac)

    def _sign_data(self, data_before_encoding: bytes) -> bytes:
        """Generate HMAC for data."""
        hmac_signature = hmac.new(self.hmac_key, data_before_encoding,
                                  hashlib.sha256).digest()
        return data_before_encoding + hmac_signature

    def __del__(self):
        self.close()


IpcQueue = ZeroMqQueue


class FusedIpcQueue:
    ''' A Queue-like container for IPC with optional message batched. '''

    def __init__(self,
                 address: Optional[tuple[str, Optional[bytes]]] = None,
                 *,
                 is_server: bool,
                 fuse_message=False,
                 fuse_size=100000,
                 error_queue=None,
                 queue_cls=ZeroMqQueue,
                 **kwargs):

        self.queue = queue_cls(address=address, is_server=is_server, **kwargs)
        self.fuse_message = fuse_message
        self.error_queue = error_queue
        self.fuse_size = fuse_size
        self._message_counter = 0
        self._obj_counter = 0
        self._send_thread = None
        self.sending_queue = Queue() if fuse_message else None

    def setup_sender(self):
        if not self.fuse_message or self._send_thread is not None:
            return

        def send_task():
            while True:
                qsize = self.sending_queue.qsize()
                if qsize > 0:
                    qsize = min(self.fuse_size, qsize)
                    self._obj_counter += qsize
                    message = [
                        self.sending_queue.get_nowait() for _ in range(qsize)
                    ]
                    self.queue.put(message)
                    self._message_counter += 1
                else:
                    time.sleep(0.001)

        self._send_thread = ManagedThread(send_task,
                                          name="fused_send_thread",
                                          error_queue=self.error_queue)
        self._send_thread.start()

    def put(self, obj: Any):
        self.setup_sender()
        if self.fuse_message:
            self.sending_queue.put_nowait(obj)
        else:
            batch = obj if isinstance(obj, list) else [obj]
            self.queue.put(batch)

    def get(self) -> Any:
        return self.queue.get()

    @property
    def address(self) -> tuple[str, Optional[bytes]]:
        return self.queue.address

    def __del__(self):
        self.close()

    def print_fuse_stats(self):
        if self._message_counter > 0:
            print_colored(
                f"IPCQueue: {self._message_counter} messages, {self._obj_counter} objects sent, average: {self._obj_counter/self._message_counter}.\n",
                "green")

    def close(self):
        self.queue.close()

        if self._send_thread is not None:
            self._send_thread.stop()
            self._send_thread.join()
            self._send_thread = None

        if enable_llm_debug():
            self.print_fuse_stats()<|MERGE_RESOLUTION|>--- conflicted
+++ resolved
@@ -1,11 +1,7 @@
-<<<<<<< HEAD
 import json
-=======
 import hashlib
 import hmac
 import os
-import pickle  # nosec B403
->>>>>>> b9fce427
 import time
 import traceback
 from queue import Queue
@@ -31,11 +27,12 @@
     from .request import CancellingRequest
     return CancellingRequest
 
-<<<<<<< HEAD
-from ..llmapi.utils import (ManagedThread, enable_llm_debug, nvtx_mark,
-                            nvtx_range, print_colored, print_colored_debug)
+
 from ..sampling_params import SamplingParams
 from ..bindings.executor import Response, Result, FinishReason
+from .._utils import nvtx_mark, nvtx_range_debug
+from ..llmapi.utils import (ManagedThread, enable_llm_debug, print_colored,
+                            print_colored_debug)
 
 # Import postprocessors lazily to avoid circular imports
 def get_postprocessor(name: str):
@@ -45,12 +42,6 @@
         "completion_response_post_processor": completion_response_post_processor,
         "completion_stream_post_processor": completion_stream_post_processor,
     }[name]
-=======
-from .._utils import nvtx_mark, nvtx_range_debug
-from ..llmapi.utils import (ManagedThread, enable_llm_debug, print_colored,
-                            print_colored_debug)
-
->>>>>>> b9fce427
 
 class ZeroMqQueue:
     ''' A Queue-like container for IPC using ZeroMQ. '''
@@ -266,20 +257,14 @@
                  is_server: bool,
                  is_async: bool = False,
                  name: Optional[str] = None,
-<<<<<<< HEAD
-                 additional_serializable_types: Optional[Dict] = None):
-=======
+                 additional_serializable_types: Optional[Dict] = None,
                  use_hmac_encryption: bool = True):
->>>>>>> b9fce427
         '''
         Parameters:
             address (tuple[str, Optional[bytes]], optional): The address (tcp-ip_port, hmac_auth_key) for the IPC. Defaults to None. If hmac_auth_key is None and use_hmac_encryption is False, the queue will not use HMAC encryption.
             is_server (bool): Whether the current process is the server or the client.
-<<<<<<< HEAD
             additional_serializable_types (Dict, optional): Additional types to be added to the serializable types.
-=======
             use_hmac_encryption (bool): Whether to use HMAC encryption for pickled data. Defaults to True.
->>>>>>> b9fce427
         '''
 
         self.socket_type = socket_type
@@ -292,8 +277,6 @@
 
         self._setup_done = False
         self.name = name
-<<<<<<< HEAD
-        self.socket_type = socket_type
 
         # Initialize SERIALIZABLE_TYPES with base types
         self.SERIALIZABLE_TYPES = self.BASE_SERIALIZABLE_TYPES.copy()
@@ -302,8 +285,6 @@
         if additional_serializable_types:
             self.SERIALIZABLE_TYPES.update(additional_serializable_types)
 
-=======
->>>>>>> b9fce427
         self.socket = self.context.socket(socket_type)
 
         self.hmac_key = address[1] if address is not None else None
@@ -402,39 +383,30 @@
 
     def put(self, obj: Any):
         self.setup_lazily()
-<<<<<<< HEAD
-        with nvtx_range("send", color="blue", category="IPC"):
-            self.socket.send_string(self._serialize_obj(obj))
-=======
         with nvtx_range_debug("send", color="blue", category="IPC"):
             if self.use_hmac_encryption:
                 # Send pickled data with HMAC appended
-                data = pickle.dumps(obj)  # nosec B301
+                data = self._serialize_obj(obj)
                 signed_data = self._sign_data(data)
                 self.socket.send(signed_data)
             else:
                 # Send data without HMAC
-                self.socket.send_pyobj(obj)
->>>>>>> b9fce427
+                self.socket.send_string(self._serialize_obj(obj))
 
     async def put_async(self, obj: Any):
         self.setup_lazily()
         try:
-<<<<<<< HEAD
-            await self.socket.send_string(self._serialize_obj(obj))
-=======
             if self.use_hmac_encryption:
                 # Send pickled data with HMAC appended
-                data = pickle.dumps(obj)  # nosec B301
+                data = self._serialize_obj(obj)
                 signed_data = self._sign_data(data)
                 await self.socket.send(signed_data)
             else:
                 # Send data without HMAC
-                await self.socket.send_pyobj(obj)
+                await self.socket.send_string(self._serialize_obj(obj))
         except TypeError as e:
             logger.error(f"Cannot pickle {obj}")
             raise e
->>>>>>> b9fce427
         except Exception as e:
             logger.error(f"Error sending object: {e}")
             logger.error(traceback.format_exc())
@@ -444,13 +416,6 @@
 
     def get(self) -> Any:
         self.setup_lazily()
-<<<<<<< HEAD
-        return self._deserialize_obj(self.socket.recv_string())
-
-    async def get_async(self) -> Any:
-        self.setup_lazily()
-        return self._deserialize_obj(await self.socket.recv_string())
-=======
 
         if self.use_hmac_encryption:
             # Receive signed data with HMAC
@@ -464,10 +429,10 @@
             if not self._verify_hmac(data, actual_hmac):
                 raise RuntimeError("HMAC verification failed")
 
-            obj = pickle.loads(data)  # nosec B301
+            obj = self._deserialize_obj(data)
         else:
             # Receive data without HMAC
-            obj = self.socket.recv_pyobj()
+            obj = self._deserialize_obj(self.socket.recv_string())
         return obj
 
     async def get_async(self) -> Any:
@@ -485,12 +450,11 @@
             if not self._verify_hmac(data, actual_hmac):
                 raise RuntimeError("HMAC verification failed")
 
-            obj = pickle.loads(data)  # nosec B301
+            obj = self._deserialize_obj(data)  
         else:
             # Receive data without HMAC
-            obj = await self.socket.recv_pyobj()
+            obj = self._deserialize_obj(await self.socket.recv_string())
         return obj
->>>>>>> b9fce427
 
     def close(self):
         if self.socket:
